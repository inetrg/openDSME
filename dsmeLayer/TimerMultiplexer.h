--- conflicted
+++ resolved
@@ -75,20 +75,15 @@
     }
 
     template<T E>
-<<<<<<< HEAD
+
     inline void _startTimer(uint32_t nextEventSymbolCounter, handler_t handler) {
         if (nextEventSymbolCounter < this->lastDispatchSymbolCounter) {
             /* '-> an event was scheduled too far in the past */
             uint32_t now = _NOW;
-            LOG_WARN("now:" << now
+            LOG_ERROR("now:" << now
                     << ", nextEvent: "<< nextEventSymbolCounter
                     << ", lastDispatch: " << this->lastDispatchSymbolCounter
                     << ", Event " << (uint16_t)E);
-=======
-    inline void _startTimer(uint32_t absoluteTime, handler_t handler) {
-        if (absoluteTime < this->lastSymCnt) {
-            LOG_ERROR("absoluteTime: " << absoluteTime << " lastSymCnt: " << this->lastSymCnt << " E " << (uint16_t)E);
->>>>>>> fd6af47e
             DSME_ASSERT(false);
         }
 
@@ -122,7 +117,7 @@
 
         uint32_t now = _NOW;
         if (timer <= now) {
-            LOG_INFO("now: " << now << " timer: " << timer);
+            LOG_ERROR("now: " << now << " timer: " << timer);
             DSME_ASSERT(false);
         }
 
