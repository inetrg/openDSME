/*
 * openDSME
 *
 * Implementation of the Deterministic & Synchronous Multi-channel Extension (DSME)
 * introduced in the IEEE 802.15.4e-2012 standard
 *
 * Authors: Florian Meier <florian.meier@tuhh.de>
 *          Maximilian Koestler <maximilian.koestler@tuhh.de>
 *          Sandrina Backhauss <sandrina.backhauss@tuhh.de>
 *
 * Based on
 *          DSME Implementation for the INET Framework
 *          Tobias Luebkert <tobias.luebkert@tuhh.de>
 *
 * Copyright (c) 2015, Institute of Telematics, Hamburg University of Technology
 * All rights reserved.
 *
 * Redistribution and use in source and binary forms, with or without
 * modification, are permitted provided that the following conditions
 * are met:
 * 1. Redistributions of source code must retain the above copyright
 *    notice, this list of conditions and the following disclaimer.
 * 2. Redistributions in binary form must reproduce the above copyright
 *    notice, this list of conditions and the following disclaimer in the
 *    documentation and/or other materials provided with the distribution.
 * 3. Neither the name of the Institute nor the names of its contributors
 *    may be used to endorse or promote products derived from this software
 *    without specific prior written permission.
 *
 * THIS SOFTWARE IS PROVIDED BY THE INSTITUTE AND CONTRIBUTORS ``AS IS'' AND
 * ANY EXPRESS OR IMPLIED WARRANTIES, INCLUDING, BUT NOT LIMITED TO, THE
 * IMPLIED WARRANTIES OF MERCHANTABILITY AND FITNESS FOR A PARTICULAR PURPOSE
 * ARE DISCLAIMED.  IN NO EVENT SHALL THE INSTITUTE OR CONTRIBUTORS BE LIABLE
 * FOR ANY DIRECT, INDIRECT, INCIDENTAL, SPECIAL, EXEMPLARY, OR CONSEQUENTIAL
 * DAMAGES (INCLUDING, BUT NOT LIMITED TO, PROCUREMENT OF SUBSTITUTE GOODS
 * OR SERVICES; LOSS OF USE, DATA, OR PROFITS; OR BUSINESS INTERRUPTION)
 * HOWEVER CAUSED AND ON ANY THEORY OF LIABILITY, WHETHER IN CONTRACT, STRICT
 * LIABILITY, OR TORT (INCLUDING NEGLIGENCE OR OTHERWISE) ARISING IN ANY WAY
 * OUT OF THE USE OF THIS SOFTWARE, EVEN IF ADVISED OF THE POSSIBILITY OF
 * SUCH DAMAGE.
 */

#ifndef MESSAGEDISPATCHER_H_
#define MESSAGEDISPATCHER_H_

#include "../../../dsme_platform.h"
#include "../../helper/Integers.h"
#include "../../mac_services/dataStructures/DSMEAllocationCounterTable.h"
#include "../ackLayer/AckLayer.h"
#include "../neighbors/NeighborQueue.h"

namespace dsme {

class DSMELayer;

class MessageDispatcher {
public:
    explicit MessageDispatcher(DSMELayer& dsme);
    ~MessageDispatcher();

    void initialize(void);
    void reset(void);

private:
    DSMELayer& dsme;

public:
    void sendDoneGTS(enum AckLayerResponse response, IDSMEMessage* msg);

    /**
     * Gets called when CSMA Message was sent down to the PHY
     */
    void onCSMASent(IDSMEMessage* msg, DataStatus::Data_Status status, uint8_t numBackoffs, uint8_t transmissionAttempts);

    bool sendInGTS(IDSMEMessage* msg, NeighborQueue<MAX_NEIGHBORS>::iterator destIt);

    bool sendInCAP(IDSMEMessage* msg);

    void receive(IDSMEMessage* msg);

    NeighborQueue<MAX_NEIGHBORS>& getNeighborQueue() {
        return neighborQueue;
    }

    void addNeighbor(const IEEE802154MacAddress& address) {
        Neighbor n(address);
        neighborQueue.addNeighbor(n);
    }

    bool neighborExists(const IEEE802154MacAddress& address) {
        return neighborQueue.findByAddress(address) != neighborQueue.end();
    }

    long getNumUpperPacketsDroppedFullQueue() const {
        return numUpperPacketsDroppedFullQueue;
    }

    long getNumUpperPacketsForCAP() const {
        return numUpperPacketsForCAP;
    }

    long getNumUpperPacketsForGTS() const {
        return numUpperPacketsForGTS;
    }

    /**
     * This shall be called shortly before the start of every slot to allow for setting up the transceiver.
     *
     * @param nextSlot The upcoming slot number
     * @param nextSuperframe The upcoming superframe number
     * @param nextMultiSuperframe The upcoming multisuperframe number
     *
     * @return false if the MessageDispatcher is busy and can not handle the event, true otherwise
     */
    bool handlePreSlotEvent(uint8_t nextSlot, uint8_t nextSuperframe, uint8_t nextMultiSuperframe);

    /**
     * This shall be called at the start of every slot.
     *
     * @param slot The new slot number
     * @param superframe The new superframe number
     *
     * @return false if the MessageDispatcher is busy and can not handle the event, true otherwise
     */
    bool handleSlotEvent(uint8_t slot, uint8_t superframe, int32_t lateness);

    /**
     * This shall be called one SIFS or LIFS after the reception of an acknowledgement,
     * depending on the length of the transmitted frame. Transmits the next frame
     * AFTER a frame has already been transmitted.
     */
    bool handleIFSEvent(int32_t lateness);


protected:
    DSMEAllocationCounterTable::iterator currentACTElement;

    AckLayer::done_callback_t doneGTS;

    IDSMEMessage* dsmeAckFrame;

    /**
     * Called on start of every GTSlot.
     * Switch channel for reception or transmit from queue in allocated slots. TODO: correct?
     */
    void handleGTS(int32_t lateness);

    /**
     * Called on reception of a GTS frame. Send Ack and send payload to upper layer.
     */
    void handleGTSFrame(IDSMEMessage* msg);

<<<<<<< HEAD
=======
    IDSMEMessage* getMsgFromQueue(NeighborQueue<MAX_NEIGHBORS>::iterator neighbor);

>>>>>>> c5c788c9
    /**
     * Prepares the transmission of a single message if the queue is not empty
     *  and no message has been prepared yet.
     */
    bool prepareNextMessageIfAny(NeighborQueue<MAX_NEIGHBORS>::iterator neighbor);

    /**
     * Sends the prepared message if there is sufficient time for transmission.
     */
    void sendPreparedMessage();

    NeighborQueue<MAX_NEIGHBORS> neighborQueue;
    NeighborQueue<MAX_NEIGHBORS>::iterator lastSendGTSNeighbor;
    IDSMEMessage *preparedMsg{nullptr};

    void createDataIndication(IDSMEMessage* msg);

    void finalizeGTSTransmission();
    void transceiverOffIfAssociated();

    /* Statistics */
    long numTxGtsFrames = 0;
    long numRxAckFrames = 0;
    long numRxGtsFrames = 0;
    long numUnusedTxGts = 0;
    long numUnusedRxGts = 0;
    long numUpperPacketsDroppedFullQueue = 0;
    long numUpperPacketsForCAP = 0;
    long numUpperPacketsForGTS = 0;
    bool recordGtsUpdates = false;
};

} /* namespace dsme */

#endif /* MESSAGEDISPATCHER_H_ */<|MERGE_RESOLUTION|>--- conflicted
+++ resolved
@@ -150,16 +150,13 @@
      */
     void handleGTSFrame(IDSMEMessage* msg);
 
-<<<<<<< HEAD
-=======
     IDSMEMessage* getMsgFromQueue(NeighborQueue<MAX_NEIGHBORS>::iterator neighbor);
 
->>>>>>> c5c788c9
     /**
      * Prepares the transmission of a single message if the queue is not empty
      *  and no message has been prepared yet.
      */
-    bool prepareNextMessageIfAny(NeighborQueue<MAX_NEIGHBORS>::iterator neighbor);
+    bool prepareNextMessageIfAny();
 
     /**
      * Sends the prepared message if there is sufficient time for transmission.
