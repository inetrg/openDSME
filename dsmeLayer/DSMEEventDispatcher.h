--- conflicted
+++ resolved
@@ -91,19 +91,11 @@
 #ifdef STATISTICS_MONITOR_LATENESS
 public:
     void printLatenessHistogram() {
-<<<<<<< HEAD
-        for (uint8_t i = 0; i < EventTimers::TIMER_COUNT; ++i) {
+        for(uint8_t i = 0; i < EventTimers::TIMER_COUNT; ++i) {
             LOG_ERROR_PREFIX;
-            LOG_ERROR_PURE("LT "<<static_cast<uint16_t>(i) << ": ");
-            for (uint16_t j = 0; j < BIN_COUNT; ++j) {
+            LOG_ERROR_PURE(static_cast<uint16_t>(i) << ": ");
+            for(uint16_t j = 0; j < BIN_COUNT; ++j) {
                 LOG_ERROR_PURE(this->lateness_histogram[i][j] << ",");
-=======
-        for(uint8_t i = 0; i < EventTimers::TIMER_COUNT; ++i) {
-            LOG_INFO_PREFIX;
-            LOG_INFO_PURE(static_cast<uint16_t>(i) << ": ");
-            for(uint16_t j = 0; j < BIN_COUNT; ++j) {
-                LOG_INFO_PURE(this->lateness_histogram[i][j] << ",");
->>>>>>> ae1a7dea
             }
             LOG_ERROR_PURE(LOG_ENDL);
         }
