/*
 * openDSME
 *
 * Implementation of the Deterministic & Synchronous Multi-channel Extension (DSME)
 * introduced in the IEEE 802.15.4e-2012 standard
 *
 * Authors: Florian Meier <florian.meier@tuhh.de>
 *          Maximilian Koestler <maximilian.koestler@tuhh.de>
 *          Sandrina Backhauss <sandrina.backhauss@tuhh.de>
 *
 * Based on
 *          DSME Implementation for the INET Framework
 *          Tobias Luebkert <tobias.luebkert@tuhh.de>
 *
 * Copyright (c) 2015, Institute of Telematics, Hamburg University of Technology
 * All rights reserved.
 *
 * Redistribution and use in source and binary forms, with or without
 * modification, are permitted provided that the following conditions
 * are met:
 * 1. Redistributions of source code must retain the above copyright
 *    notice, this list of conditions and the following disclaimer.
 * 2. Redistributions in binary form must reproduce the above copyright
 *    notice, this list of conditions and the following disclaimer in the
 *    documentation and/or other materials provided with the distribution.
 * 3. Neither the name of the Institute nor the names of its contributors
 *    may be used to endorse or promote products derived from this software
 *    without specific prior written permission.
 *
 * THIS SOFTWARE IS PROVIDED BY THE INSTITUTE AND CONTRIBUTORS ``AS IS'' AND
 * ANY EXPRESS OR IMPLIED WARRANTIES, INCLUDING, BUT NOT LIMITED TO, THE
 * IMPLIED WARRANTIES OF MERCHANTABILITY AND FITNESS FOR A PARTICULAR PURPOSE
 * ARE DISCLAIMED.  IN NO EVENT SHALL THE INSTITUTE OR CONTRIBUTORS BE LIABLE
 * FOR ANY DIRECT, INDIRECT, INCIDENTAL, SPECIAL, EXEMPLARY, OR CONSEQUENTIAL
 * DAMAGES (INCLUDING, BUT NOT LIMITED TO, PROCUREMENT OF SUBSTITUTE GOODS
 * OR SERVICES; LOSS OF USE, DATA, OR PROFITS; OR BUSINESS INTERRUPTION)
 * HOWEVER CAUSED AND ON ANY THEORY OF LIABILITY, WHETHER IN CONTRACT, STRICT
 * LIABILITY, OR TORT (INCLUDING NEGLIGENCE OR OTHERWISE) ARISING IN ANY WAY
 * OUT OF THE USE OF THIS SOFTWARE, EVEN IF ADVISED OF THE POSSIBILITY OF
 * SUCH DAMAGE.
 */

#ifndef IDSMEPLATFORM_H_
#define IDSMEPLATFORM_H_

#include "../helper/DSMEDelegate.h"
#include "../helper/Integers.h"
#include "../mac_services/DSME_Common.h"
#include "../mac_services/dataStructures/IEEE802154MacAddress.h"
#include "./IDSMERadio.h"

namespace dsme {

class IDSMEMessage;

class IDSMEPlatform : public IDSMERadio {
public:
    /*
     * Returns whether the ACK-layer may currently pass a message up to the DSME-layer
     */
    virtual bool isReceptionFromAckLayerPossible() = 0;

    /*
     * Pass a message up to the DSME-layer and decuple it from the ISR control flow
     */
    virtual void handleReceivedMessageFromAckLayer(IDSMEMessage* message) = 0;

    /*
     * Allocate a new DSMEMessage
     */
    virtual IDSMEMessage* getEmptyMessage() = 0;

    /*
     * Release a DSMEMessage
     */
    virtual void releaseMessage(IDSMEMessage* msg) = 0;

    /*
     * Start a timer at symbolCounterValue symbols
     */
    virtual void startTimer(uint32_t symbolCounterValue) = 0;

    /*
     * Gets the current time in symbols
     */
    virtual uint32_t getSymbolCounter() = 0;

    /*
     * Returns a random integer
     */
    virtual uint16_t getRandom() = 0;

    /*
     * Can be used to force the update of the visual representation during simulation
     */
    virtual void updateVisual() = 0;

    /*
     * Allows the platform to inform the DSME-layer about the start of a CFP while decoupling from the ISR control flow
     */
    virtual void scheduleStartOfCFP() = 0;

    /*
     * Beacons with LQI lower than this will not be considered when deciding for a coordinator to associate to
     */
    virtual uint8_t getMinCoordinatorLQI() = 0;

    /*
     * Signal result of messages with requested acknowledgement sent by the MAC layers.
     * Can be used to generate link statistics (i.e. ETX).
     */
    virtual void signalAckedTransmissionResult(bool success, uint8_t transmissionAttempts, IEEE802154MacAddress receiver) {
    }

    /*
     * Signal GTS allocation or deallocation
     */
    virtual void signalGTSChange(bool deallocation, IEEE802154MacAddress counterpart) {
    }

    /*
     * Signal current queue length
     */
    virtual void signalQueueLength(uint32_t length) {
    }

    /*
     * Signal current level of the CAP queue
     */
    virtual void signalQueueLevelCAP(uint32_t level) {
    }

    /*
     * Signal transmitted packets per slot
     */
    virtual void signalPacketsTXPerSlot(uint32_t packets) {
    }

    /*
     * Signal received packets per slot
     */
    virtual void signalPacketsRXPerSlot(uint32_t packets) {
    }

    /*
<<<<<<< HEAD
     * Signal number of successfully transmitted packets and backoffs
     */
    virtual void signalCSMAResult(uint8_t successful, uint8_t retransmissions, uint8_t backoffs) {
    }

    virtual void signalCAPSucc(uint8_t succ) {
    }

    virtual void signalCAPFailed(uint8_t failed) {
    }

    virtual void signalOverheardMsg(uint8_t overheard) {
    }


    virtual void signalReward(int32_t reward) {}
    virtual void signalQ(int32_t q) {}
    virtual void signalBE(uint8_t be) {}
    virtual void signalEPS(float eps) {}
=======
     * Number of packets sent per CAP
     */
    virtual void signalPacketsPerCAP(uint32_t packets) {
    }

    /*
     * Number of failed packets per CAP
     */
    virtual void signalFailedPacketsPerCAP(uint32_t packets) {
    }

    /*
    * Failed CCA attempts per CAP
    */
   virtual void signalFailedCCAs(uint32_t failedAttempts) {
   }

   /*
    * Packet reception rate per CAP
    */
   virtual void signalPRRCAP(double prr) {
   }

   /*
    * Successfully sent packets per CAP
    */
   virtual void signalSuccessPacketsCAP(uint32_t packets) {
   }
>>>>>>> 0755f6e7
};

} /* namespace dsme */

#endif /* IDSMEPLATFORM_H_ */<|MERGE_RESOLUTION|>--- conflicted
+++ resolved
@@ -142,28 +142,7 @@
     virtual void signalPacketsRXPerSlot(uint32_t packets) {
     }
 
-    /*
-<<<<<<< HEAD
-     * Signal number of successfully transmitted packets and backoffs
-     */
-    virtual void signalCSMAResult(uint8_t successful, uint8_t retransmissions, uint8_t backoffs) {
-    }
-
-    virtual void signalCAPSucc(uint8_t succ) {
-    }
-
-    virtual void signalCAPFailed(uint8_t failed) {
-    }
-
-    virtual void signalOverheardMsg(uint8_t overheard) {
-    }
-
-
-    virtual void signalReward(int32_t reward) {}
-    virtual void signalQ(int32_t q) {}
-    virtual void signalBE(uint8_t be) {}
-    virtual void signalEPS(float eps) {}
-=======
+     /*
      * Number of packets sent per CAP
      */
     virtual void signalPacketsPerCAP(uint32_t packets) {
@@ -192,7 +171,27 @@
     */
    virtual void signalSuccessPacketsCAP(uint32_t packets) {
    }
->>>>>>> 0755f6e7
+
+    /*
+     * Signal number of successfully transmitted packets and backoffs
+     */
+    virtual void signalCSMAResult(uint8_t successful, uint8_t retransmissions, uint8_t backoffs) {
+    }
+
+    virtual void signalCAPSucc(uint8_t succ) {
+    }
+
+    virtual void signalCAPFailed(uint8_t failed) {
+    }
+
+    virtual void signalOverheardMsg(uint8_t overheard) {
+    }
+
+
+    virtual void signalReward(int32_t reward) {}
+    virtual void signalQ(int32_t q) {}
+    virtual void signalBE(uint8_t be) {}
+    virtual void signalEPS(float eps) {}
 };
 
 } /* namespace dsme */
